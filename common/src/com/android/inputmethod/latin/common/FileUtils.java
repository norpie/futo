--- conflicted
+++ resolved
@@ -51,12 +51,9 @@
         }
         return hasDeletedAllFiles;
     }
-<<<<<<< HEAD
-=======
 
     public static boolean renameTo(final File fromFile, final File toFile) {
         toFile.delete();
         return fromFile.renameTo(toFile);
     }
->>>>>>> d711426a
 }