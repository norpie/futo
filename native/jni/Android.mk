--- conflicted
+++ resolved
@@ -68,11 +68,6 @@
 LOCAL_MODULE := libjni_latinime_common_static
 LOCAL_MODULE_TAGS := optional
 
-<<<<<<< HEAD
-LOCAL_NDK_VERSION := 7
-LOCAL_SDK_VERSION := 14
-LOCAL_NDK_STL_VARIANT := stlport_static
-=======
 ifdef ANDROID_BUILD_TOP # In the platform build system
 include external/stlport/libstlport.mk
 else # In the unbundled build system
@@ -80,7 +75,6 @@
 LOCAL_SDK_VERSION := 14
 LOCAL_NDK_STL_VARIANT := stlport_static
 endif
->>>>>>> 362ea3ca
 
 include $(BUILD_STATIC_LIBRARY)
 ######################################
@@ -102,11 +96,6 @@
 LOCAL_MODULE := libjni_latinime
 LOCAL_MODULE_TAGS := optional
 
-<<<<<<< HEAD
-LOCAL_NDK_VERSION := 7
-LOCAL_SDK_VERSION := 14
-LOCAL_NDK_STL_VARIANT := stlport_static
-=======
 ifdef ANDROID_BUILD_TOP # In the platform build system
 LOCAL_STATIC_LIBRARIES += libstlport_static
 else # In the unbundled build system
@@ -114,7 +103,6 @@
 LOCAL_SDK_VERSION := 14
 LOCAL_NDK_STL_VARIANT := stlport_static
 endif
->>>>>>> 362ea3ca
 
 include $(BUILD_SHARED_LIBRARY)
 
