/*
 * Copyright (C) 2010 The Android Open Source Project
 *
 * Licensed under the Apache License, Version 2.0 (the "License");
 * you may not use this file except in compliance with the License.
 * You may obtain a copy of the License at
 *
 *      http://www.apache.org/licenses/LICENSE-2.0
 *
 * Unless required by applicable law or agreed to in writing, software
 * distributed under the License is distributed on an "AS IS" BASIS,
 * WITHOUT WARRANTIES OR CONDITIONS OF ANY KIND, either express or implied.
 * See the License for the specific language governing permissions and
 * limitations under the License.
 */

package com.android.inputmethod.latin;

import com.android.inputmethod.compat.InputMethodSubtype;
import com.android.inputmethod.keyboard.KeyboardSwitcher;
import com.android.inputmethod.keyboard.LatinKeyboard;
import com.android.inputmethod.keyboard.LatinKeyboardView;
import com.android.inputmethod.voice.SettingsUtil;
import com.android.inputmethod.voice.VoiceIMEConnector;
import com.android.inputmethod.voice.VoiceInput;

import android.content.Context;
import android.content.Intent;
import android.content.SharedPreferences;
import android.content.pm.PackageManager;
import android.content.res.Configuration;
import android.content.res.Resources;
import android.graphics.drawable.Drawable;
import android.net.ConnectivityManager;
import android.net.NetworkInfo;
import android.os.IBinder;
import android.text.TextUtils;
import android.util.Log;
import android.view.inputmethod.InputMethodInfo;
import android.view.inputmethod.InputMethodManager;

import java.util.ArrayList;
import java.util.Arrays;
import java.util.List;
import java.util.Locale;
import java.util.Map;

public class SubtypeSwitcher {
    private static boolean DBG = LatinImeLogger.sDBG;
    private static final String TAG = "SubtypeSwitcher";

    private static final char LOCALE_SEPARATER = '_';
    private static final String KEYBOARD_MODE = "keyboard";
    private static final String VOICE_MODE = "voice";
    private static final String SUBTYPE_EXTRAVALUE_REQUIRE_NETWORK_CONNECTIVITY =
            "requireNetworkConnectivity";
    private final TextUtils.SimpleStringSplitter mLocaleSplitter =
            new TextUtils.SimpleStringSplitter(LOCALE_SEPARATER);

    private static final SubtypeSwitcher sInstance = new SubtypeSwitcher();
    private /* final */ LatinIME mService;
    private /* final */ SharedPreferences mPrefs;
    private /* final */ InputMethodManager mImm;
    private /* final */ Resources mResources;
    private /* final */ ConnectivityManager mConnectivityManager;
    private /* final */ boolean mConfigUseSpacebarLanguageSwitcher;
    private final ArrayList<InputMethodSubtype> mEnabledKeyboardSubtypesOfCurrentInputMethod =
            new ArrayList<InputMethodSubtype>();
    private final ArrayList<String> mEnabledLanguagesOfCurrentInputMethod = new ArrayList<String>();

    /*-----------------------------------------------------------*/
    // Variants which should be changed only by reload functions.
    private boolean mNeedsToDisplayLanguage;
    private boolean mIsSystemLanguageSameAsInputLanguage;
    private InputMethodInfo mShortcutInputMethodInfo;
    private InputMethodSubtype mShortcutSubtype;
    private List<InputMethodSubtype> mAllEnabledSubtypesOfCurrentInputMethod;
    private Locale mSystemLocale;
    private Locale mInputLocale;
    private String mInputLocaleStr;
    private String mMode;
    private VoiceInput mVoiceInput;
    /*-----------------------------------------------------------*/

    private boolean mIsNetworkConnected;

    public static SubtypeSwitcher getInstance() {
        return sInstance;
    }

    public static void init(LatinIME service, SharedPreferences prefs) {
        sInstance.initialize(service, prefs);
        sInstance.updateAllParameters();

        SubtypeLocale.init(service);
    }

    private SubtypeSwitcher() {
        // Intentional empty constructor for singleton.
    }

    private void initialize(LatinIME service, SharedPreferences prefs) {
        mService = service;
        mPrefs = prefs;
        mResources = service.getResources();
        mImm = (InputMethodManager) service.getSystemService(Context.INPUT_METHOD_SERVICE);
        mConnectivityManager = (ConnectivityManager) service.getSystemService(
                Context.CONNECTIVITY_SERVICE);
        mEnabledKeyboardSubtypesOfCurrentInputMethod.clear();
        mEnabledLanguagesOfCurrentInputMethod.clear();
        mSystemLocale = null;
        mInputLocale = null;
        mInputLocaleStr = null;
        // Mode is initialized to KEYBOARD_MODE, in case that LatinIME can't obtain currentSubtype
        mMode = KEYBOARD_MODE;
        mAllEnabledSubtypesOfCurrentInputMethod = null;
        // TODO: Voice input should be created here
        mVoiceInput = null;
        mConfigUseSpacebarLanguageSwitcher = mResources.getBoolean(
                R.bool.config_use_spacebar_language_switcher);
        if (mConfigUseSpacebarLanguageSwitcher)
            initLanguageSwitcher(service);

        final NetworkInfo info = mConnectivityManager.getActiveNetworkInfo();
        mIsNetworkConnected = (info != null && info.isConnected());
    }

    // Update all parameters stored in SubtypeSwitcher.
    // Only configuration changed event is allowed to call this because this is heavy.
    private void updateAllParameters() {
        mSystemLocale = mResources.getConfiguration().locale;
        // @@@ updateSubtype(mImm.getCurrentInputMethodSubtype());
        updateParametersOnStartInputView();
    }

    // Update parameters which are changed outside LatinIME. This parameters affect UI so they
    // should be updated every time onStartInputview.
    public void updateParametersOnStartInputView() {
        if (mConfigUseSpacebarLanguageSwitcher) {
            updateForSpacebarLanguageSwitch();
        } else {
            updateEnabledSubtypes();
        }
        updateShortcutIME();
    }

    // Reload enabledSubtypes from the framework.
    private void updateEnabledSubtypes() {
        boolean foundCurrentSubtypeBecameDisabled = true;
        // @@@ mAllEnabledSubtypesOfCurrentInputMethod = mImm.getEnabledInputMethodSubtypeList(
        //        null, true);
        mEnabledLanguagesOfCurrentInputMethod.clear();
        mEnabledKeyboardSubtypesOfCurrentInputMethod.clear();
        for (InputMethodSubtype ims: mAllEnabledSubtypesOfCurrentInputMethod) {
            final String locale = ims.getLocale();
            final String mode = ims.getMode();
            mLocaleSplitter.setString(locale);
            if (mLocaleSplitter.hasNext()) {
                mEnabledLanguagesOfCurrentInputMethod.add(mLocaleSplitter.next());
            }
            if (locale.equals(mInputLocaleStr) && mode.equals(mMode)) {
                foundCurrentSubtypeBecameDisabled = false;
            }
            if (KEYBOARD_MODE.equals(ims.getMode())) {
                mEnabledKeyboardSubtypesOfCurrentInputMethod.add(ims);
            }
        }
        mNeedsToDisplayLanguage = !(getEnabledKeyboardLocaleCount() <= 1
                && mIsSystemLanguageSameAsInputLanguage);
        if (foundCurrentSubtypeBecameDisabled) {
            if (DBG) {
                Log.w(TAG, "Current subtype: " + mInputLocaleStr + ", " + mMode);
                Log.w(TAG, "Last subtype was disabled. Update to the current one.");
            }
            // @@@ updateSubtype(mImm.getCurrentInputMethodSubtype());
        }
    }

    private void updateShortcutIME() {
        if (DBG) {
            Log.d(TAG, "Update shortcut IME from : "
                    + (mShortcutInputMethodInfo == null
                            ? "<null>" : mShortcutInputMethodInfo.getId()) + ", "
                    + (mShortcutSubtype == null ? "<null>" : (mShortcutSubtype.getLocale()
                            + ", " + mShortcutSubtype.getMode())));
        }
        // TODO: Update an icon for shortcut IME
        /*
        Map<InputMethodInfo, List<InputMethodSubtype>> shortcuts =
                mImm.getShortcutInputMethodsAndSubtypes();
        for (InputMethodInfo imi: shortcuts.keySet()) {
            List<InputMethodSubtype> subtypes = shortcuts.get(imi);
            // TODO: Returns the first found IMI for now. Should handle all shortcuts as
            // appropriate.
            mShortcutInputMethodInfo = imi;
            // TODO: Pick up the first found subtype for now. Should handle all subtypes
            // as appropriate.
            mShortcutSubtype = subtypes.size() > 0 ? subtypes.get(0) : null;
            break;
<<<<<<< HEAD
            }
        */
=======
        }
        if (DBG) {
            Log.d(TAG, "Update shortcut IME to : "
                    + (mShortcutInputMethodInfo == null
                            ? "<null>" : mShortcutInputMethodInfo.getId()) + ", "
                    + (mShortcutSubtype == null ? "<null>" : (mShortcutSubtype.getLocale()
                            + ", " + mShortcutSubtype.getMode())));
        }
>>>>>>> 03b5579b
    }

    // Update the current subtype. LatinIME.onCurrentInputMethodSubtypeChanged calls this function.
    public void updateSubtype(InputMethodSubtype newSubtype) {
        final String newLocale;
        final String newMode;
        if (newSubtype == null) {
            // Normally, newSubtype shouldn't be null. But just in case newSubtype was null,
            // fallback to the default locale and mode.
            Log.w(TAG, "Couldn't get the current subtype.");
            newLocale = "en_US";
            newMode = KEYBOARD_MODE;
        } else {
            newLocale = newSubtype.getLocale();
            newMode = newSubtype.getMode();
        }
        if (DBG) {
            Log.w(TAG, "Update subtype to:" + newLocale + "," + newMode
                    + ", from: " + mInputLocaleStr + ", " + mMode);
        }
        boolean languageChanged = false;
        if (!newLocale.equals(mInputLocaleStr)) {
            if (mInputLocaleStr != null) {
                languageChanged = true;
            }
            updateInputLocale(newLocale);
        }
        boolean modeChanged = false;
        String oldMode = mMode;
        if (!newMode.equals(mMode)) {
            if (mMode != null) {
                modeChanged = true;
            }
            mMode = newMode;
        }

        // If the old mode is voice input, we need to reset or cancel its status.
        // We cancel its status when we change mode, while we reset otherwise.
        if (isKeyboardMode()) {
            if (modeChanged) {
                if (VOICE_MODE.equals(oldMode) && mVoiceInput != null) {
                    mVoiceInput.cancel();
                }
            }
            if (modeChanged || languageChanged) {
                updateShortcutIME();
                mService.onRefreshKeyboard();
            }
        } else if (isVoiceMode() && mVoiceInput != null) {
            if (VOICE_MODE.equals(oldMode)) {
                mVoiceInput.reset();
            }
            // If needsToShowWarningDialog is true, voice input need to show warning before
            // show recognition view.
            if (languageChanged || modeChanged
                    || VoiceIMEConnector.getInstance().needsToShowWarningDialog()) {
                triggerVoiceIME();
            }
        } else {
            Log.w(TAG, "Unknown subtype mode: " + mMode);
            if (VOICE_MODE.equals(oldMode) && mVoiceInput != null) {
                // We need to reset the voice input to release the resources and to reset its status
                // as it is not the current input mode.
                mVoiceInput.reset();
            }
        }
    }

    // Update the current input locale from Locale string.
    private void updateInputLocale(String inputLocaleStr) {
        // example: inputLocaleStr = "en_US" "en" ""
        // "en_US" --> language: en  & country: US
        // "en" --> language: en
        // "" --> the system locale
        mLocaleSplitter.setString(inputLocaleStr);
        if (mLocaleSplitter.hasNext()) {
            String language = mLocaleSplitter.next();
            if (mLocaleSplitter.hasNext()) {
                mInputLocale = new Locale(language, mLocaleSplitter.next());
            } else {
                mInputLocale = new Locale(language);
            }
            mInputLocaleStr = inputLocaleStr;
        } else {
            mInputLocale = mSystemLocale;
            String country = mSystemLocale.getCountry();
            mInputLocaleStr = mSystemLocale.getLanguage()
                    + (TextUtils.isEmpty(country) ? "" : "_" + mSystemLocale.getLanguage());
        }
        mIsSystemLanguageSameAsInputLanguage = getSystemLocale().getLanguage().equalsIgnoreCase(
                getInputLocale().getLanguage());
        mNeedsToDisplayLanguage = !(getEnabledKeyboardLocaleCount() <= 1
                && mIsSystemLanguageSameAsInputLanguage);
    }

    ////////////////////////////
    // Shortcut IME functions //
    ////////////////////////////

    public void switchToShortcutIME() {
        final IBinder token = mService.getWindow().getWindow().getAttributes().token;
        if (token == null || mShortcutInputMethodInfo == null) {
            return;
        }
<<<<<<< HEAD
        // @@@ mImm.setInputMethodAndSubtype(token, mShortcutInfo.getId(), mShortcutSubtype);
=======
        final String imiId = mShortcutInputMethodInfo.getId();
        final InputMethodSubtype subtype = mShortcutSubtype;
        new Thread("SwitchToShortcutIME") {
            @Override
            public void run() {
                mImm.setInputMethodAndSubtype(token, imiId, subtype);
            }
        }.start();
>>>>>>> 03b5579b
    }

    public Drawable getShortcutIcon() {
        return getSubtypeIcon(mShortcutInputMethodInfo, mShortcutSubtype);
    }

    private Drawable getSubtypeIcon(InputMethodInfo imi, InputMethodSubtype subtype) {
        /*
        final PackageManager pm = mService.getPackageManager();
        if (imi != null) {
            final String imiPackageName = imi.getPackageName();
            if (DBG) {
                Log.d(TAG, "Update icons of IME: " + imiPackageName + ","
                        + subtype.getLocale() + "," + subtype.getMode());
            }
            if (subtype != null) {
                return pm.getDrawable(imiPackageName, subtype.getIconResId(),
                        imi.getServiceInfo().applicationInfo);
            } else if (imi.getSubtypeCount() > 0 && imi.getSubtypeAt(0) != null) {
                return pm.getDrawable(imiPackageName,
                        imi.getSubtypeAt(0).getIconResId(),
                        imi.getServiceInfo().applicationInfo);
            } else {
                try {
                    return pm.getApplicationInfo(imiPackageName, 0).loadIcon(pm);
                } catch (PackageManager.NameNotFoundException e) {
                    Log.w(TAG, "IME can't be found: " + imiPackageName);
                }
            }
            }
        */
        return null;
    }

    private static boolean contains(String[] hay, String needle) {
        for (String element : hay) {
            if (element.equals(needle))
                return true;
        }
        return false;
    }

    public boolean isShortcutAvailable() {
        if (mShortcutInputMethodInfo == null)
            return false;
        if (mShortcutSubtype != null && contains(mShortcutSubtype.getExtraValue().split(","),
                    SUBTYPE_EXTRAVALUE_REQUIRE_NETWORK_CONNECTIVITY)) {
            return mIsNetworkConnected;
        }
        return true;
    }

    public void onNetworkStateChanged(Intent intent) {
        final boolean noConnection = intent.getBooleanExtra(
                ConnectivityManager.EXTRA_NO_CONNECTIVITY, false);
        mIsNetworkConnected = !noConnection;

        final LatinKeyboardView inputView = KeyboardSwitcher.getInstance().getInputView();
        if (inputView != null) {
            final LatinKeyboard keyboard = inputView.getLatinKeyboard();
            if (keyboard != null) {
                keyboard.updateShortcutKey(isShortcutAvailable(), inputView);
            }
        }
    }

    //////////////////////////////////
    // Language Switching functions //
    //////////////////////////////////

    public int getEnabledKeyboardLocaleCount() {
        if (mConfigUseSpacebarLanguageSwitcher) {
            return mLanguageSwitcher.getLocaleCount();
        } else {
            return mEnabledKeyboardSubtypesOfCurrentInputMethod.size();
        }
    }

    public boolean useSpacebarLanguageSwitcher() {
        return mConfigUseSpacebarLanguageSwitcher;
    }

    public boolean needsToDisplayLanguage() {
        return mNeedsToDisplayLanguage;
    }

    public Locale getInputLocale() {
        if (mConfigUseSpacebarLanguageSwitcher) {
            return mLanguageSwitcher.getInputLocale();
        } else {
            return mInputLocale;
        }
    }

    public String getInputLocaleStr() {
        if (mConfigUseSpacebarLanguageSwitcher) {
            String inputLanguage = null;
            inputLanguage = mLanguageSwitcher.getInputLanguage();
            // Should return system locale if there is no Language available.
            if (inputLanguage == null) {
                inputLanguage = getSystemLocale().getLanguage();
            }
            return inputLanguage;
        } else {
            return mInputLocaleStr;
        }
    }

    public String[] getEnabledLanguages() {
        if (mConfigUseSpacebarLanguageSwitcher) {
            return mLanguageSwitcher.getEnabledLanguages();
        } else {
            int enabledLanguageCount = mEnabledLanguagesOfCurrentInputMethod.size();
            // Workaround for explicitly specifying the voice language
            if (enabledLanguageCount == 1) {
                mEnabledLanguagesOfCurrentInputMethod.add(
                        mEnabledLanguagesOfCurrentInputMethod.get(0));
                ++enabledLanguageCount;
            }
            return mEnabledLanguagesOfCurrentInputMethod.toArray(
                    new String[enabledLanguageCount]);
        }
    }

    public Locale getSystemLocale() {
        if (mConfigUseSpacebarLanguageSwitcher) {
            return mLanguageSwitcher.getSystemLocale();
        } else {
            return mSystemLocale;
        }
    }

    public boolean isSystemLanguageSameAsInputLanguage() {
        if (mConfigUseSpacebarLanguageSwitcher) {
            return getSystemLocale().getLanguage().equalsIgnoreCase(
                    getInputLocaleStr().substring(0, 2));
        } else {
            return mIsSystemLanguageSameAsInputLanguage;
        }
    }

    public void onConfigurationChanged(Configuration conf) {
        final Locale systemLocale = conf.locale;
        // If system configuration was changed, update all parameters.
        if (!TextUtils.equals(systemLocale.toString(), mSystemLocale.toString())) {
            if (mConfigUseSpacebarLanguageSwitcher) {
                // If the system locale changes and is different from the saved
                // locale (mSystemLocale), then reload the input locale list from the
                // latin ime settings (shared prefs) and reset the input locale
                // to the first one.
                mLanguageSwitcher.loadLocales(mPrefs);
                mLanguageSwitcher.setSystemLocale(systemLocale);
            } else {
                updateAllParameters();
            }
        }
    }

    public void onSharedPreferenceChanged(SharedPreferences sharedPreferences, String key) {
        if (mConfigUseSpacebarLanguageSwitcher) {
            if (Settings.PREF_SELECTED_LANGUAGES.equals(key)) {
                mLanguageSwitcher.loadLocales(sharedPreferences);
            }
        }
    }

    /**
     * Change system locale for this application
     * @param newLocale
     * @return oldLocale
     */
    public Locale changeSystemLocale(Locale newLocale) {
        Configuration conf = mResources.getConfiguration();
        Locale oldLocale = conf.locale;
        conf.locale = newLocale;
        mResources.updateConfiguration(conf, mResources.getDisplayMetrics());
        return oldLocale;
    }

    public boolean isKeyboardMode() {
        return KEYBOARD_MODE.equals(mMode);
    }


    ///////////////////////////
    // Voice Input functions //
    ///////////////////////////

    public boolean setVoiceInput(VoiceInput vi) {
        if (mVoiceInput == null && vi != null) {
            mVoiceInput = vi;
            if (isVoiceMode()) {
                if (DBG) {
                    Log.d(TAG, "Set and call voice input.: " + getInputLocaleStr());
                }
                triggerVoiceIME();
                return true;
            }
        }
        return false;
    }

    public boolean isVoiceMode() {
        return VOICE_MODE.equals(mMode);
    }

    private void triggerVoiceIME() {
        if (!mService.isInputViewShown()) return;
        VoiceIMEConnector.getInstance().startListening(false,
                KeyboardSwitcher.getInstance().getInputView().getWindowToken());
    }

    //////////////////////////////////////
    // Spacebar Language Switch support //
    //////////////////////////////////////

    private LanguageSwitcher mLanguageSwitcher;

    public static String getFullDisplayName(Locale locale, boolean returnsNameInThisLocale) {
        if (returnsNameInThisLocale) {
            return toTitleCase(SubtypeLocale.getFullDisplayName(locale));
        } else {
            return toTitleCase(locale.getDisplayName());
        }
    }

    public static String getDisplayLanguage(Locale locale) {
        return toTitleCase(locale.getDisplayLanguage(locale));
    }

    public static String getShortDisplayLanguage(Locale locale) {
        return toTitleCase(locale.getLanguage());
    }

    private static String toTitleCase(String s) {
        if (s.length() == 0) {
            return s;
        }
        return Character.toUpperCase(s.charAt(0)) + s.substring(1);
    }

    private void updateForSpacebarLanguageSwitch() {
        // We need to update mNeedsToDisplayLanguage in onStartInputView because
        // getEnabledKeyboardLocaleCount could have been changed.
        mNeedsToDisplayLanguage = !(getEnabledKeyboardLocaleCount() <= 1
                && getSystemLocale().getLanguage().equalsIgnoreCase(
                        getInputLocale().getLanguage()));
    }

    public String getInputLanguageName() {
        return getDisplayLanguage(getInputLocale());
    }

    public String getNextInputLanguageName() {
        if (mConfigUseSpacebarLanguageSwitcher) {
            return getDisplayLanguage(mLanguageSwitcher.getNextInputLocale());
        } else {
            return "";
        }
    }

    public String getPreviousInputLanguageName() {
        if (mConfigUseSpacebarLanguageSwitcher) {
            return getDisplayLanguage(mLanguageSwitcher.getPrevInputLocale());
        } else {
            return "";
        }
    }

    // A list of locales which are supported by default for voice input, unless we get a
    // different list from Gservices.
    private static final String DEFAULT_VOICE_INPUT_SUPPORTED_LOCALES =
            "en " +
            "en_US " +
            "en_GB " +
            "en_AU " +
            "en_CA " +
            "en_IE " +
            "en_IN " +
            "en_NZ " +
            "en_SG " +
            "en_ZA ";

    public boolean isVoiceSupported(String locale) {
        // Get the current list of supported locales and check the current locale against that
        // list. We cache this value so as not to check it every time the user starts a voice
        // input. Because this method is called by onStartInputView, this should mean that as
        // long as the locale doesn't change while the user is keeping the IME open, the
        // value should never be stale.
        String supportedLocalesString = SettingsUtil.getSettingsString(
                mService.getContentResolver(),
                SettingsUtil.LATIN_IME_VOICE_INPUT_SUPPORTED_LOCALES,
                DEFAULT_VOICE_INPUT_SUPPORTED_LOCALES);
        List<String> voiceInputSupportedLocales = Arrays.asList(
                supportedLocalesString.split("\\s+"));
        return voiceInputSupportedLocales.contains(locale);
    }

    public void loadSettings() {
        if (mConfigUseSpacebarLanguageSwitcher) {
            mLanguageSwitcher.loadLocales(mPrefs);
        }
    }

    public void toggleLanguage(boolean reset, boolean next) {
        if (mConfigUseSpacebarLanguageSwitcher) {
            if (reset) {
                mLanguageSwitcher.reset();
            } else {
                if (next) {
                    mLanguageSwitcher.next();
                } else {
                    mLanguageSwitcher.prev();
                }
            }
            mLanguageSwitcher.persist(mPrefs);
        }
    }

    private void initLanguageSwitcher(LatinIME service) {
        final Configuration conf = service.getResources().getConfiguration();
        mLanguageSwitcher = new LanguageSwitcher(service);
        mLanguageSwitcher.loadLocales(mPrefs);
        mLanguageSwitcher.setSystemLocale(conf.locale);
    }
}<|MERGE_RESOLUTION|>--- conflicted
+++ resolved
@@ -197,19 +197,8 @@
             // as appropriate.
             mShortcutSubtype = subtypes.size() > 0 ? subtypes.get(0) : null;
             break;
-<<<<<<< HEAD
             }
         */
-=======
-        }
-        if (DBG) {
-            Log.d(TAG, "Update shortcut IME to : "
-                    + (mShortcutInputMethodInfo == null
-                            ? "<null>" : mShortcutInputMethodInfo.getId()) + ", "
-                    + (mShortcutSubtype == null ? "<null>" : (mShortcutSubtype.getLocale()
-                            + ", " + mShortcutSubtype.getMode())));
-        }
->>>>>>> 03b5579b
     }
 
     // Update the current subtype. LatinIME.onCurrentInputMethodSubtypeChanged calls this function.
@@ -314,18 +303,7 @@
         if (token == null || mShortcutInputMethodInfo == null) {
             return;
         }
-<<<<<<< HEAD
         // @@@ mImm.setInputMethodAndSubtype(token, mShortcutInfo.getId(), mShortcutSubtype);
-=======
-        final String imiId = mShortcutInputMethodInfo.getId();
-        final InputMethodSubtype subtype = mShortcutSubtype;
-        new Thread("SwitchToShortcutIME") {
-            @Override
-            public void run() {
-                mImm.setInputMethodAndSubtype(token, imiId, subtype);
-            }
-        }.start();
->>>>>>> 03b5579b
     }
 
     public Drawable getShortcutIcon() {
