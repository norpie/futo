--- conflicted
+++ resolved
@@ -483,26 +483,7 @@
                                     Log.d(TAG, "Skip update user history: " + word1 + ","
                                             + word2 + "," + prevFc);
                                 }
-<<<<<<< HEAD
-                                continue;
-                            }
-                        } else { // bigram
-                            final NextWord nw = mUserHistoryDictionary.getBigramWord(word1, word2);
-                            if (nw != null) {
-                                final ForgettingCurveParams fcp = nw.getFcParams();
-                                final byte prevFc = word1Bigrams.get(word2);
-                                final byte fc = fcp.getFc();
-                                final boolean isValid = fcp.isValid();
-                                if (prevFc > 0 && prevFc == fc) {
-                                    // No need to update since we found no changes for this entry.
-                                    // Just skip to the next entry.
-                                    if (DBG_SAVE_RESTORE) {
-                                        Log.d(TAG, "Skip update user history: " + word1 + ","
-                                                + word2 + "," + prevFc);
-                                    }
-=======
                                 if (!DBG_ALWAYS_WRITE) {
->>>>>>> ee78e780
                                     continue;
                                 } else {
                                     freq = fc;
