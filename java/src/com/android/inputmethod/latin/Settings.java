/*
 * Copyright (C) 2008 The Android Open Source Project
 *
 * Licensed under the Apache License, Version 2.0 (the "License"); you may not
 * use this file except in compliance with the License. You may obtain a copy of
 * the License at
 *
 * http://www.apache.org/licenses/LICENSE-2.0
 *
 * Unless required by applicable law or agreed to in writing, software
 * distributed under the License is distributed on an "AS IS" BASIS, WITHOUT
 * WARRANTIES OR CONDITIONS OF ANY KIND, either express or implied. See the
 * License for the specific language governing permissions and limitations under
 * the License.
 */

package com.android.inputmethod.latin;

import com.android.inputmethod.compat.CompatUtils;
import com.android.inputmethod.compat.InputMethodManagerCompatWrapper;
import com.android.inputmethod.deprecated.VoiceProxy;
import com.android.inputmethod.compat.VibratorCompatWrapper;

import android.app.AlertDialog;
import android.app.Dialog;
import android.app.backup.BackupManager;
import android.content.DialogInterface;
import android.content.SharedPreferences;
import android.os.Bundle;
import android.preference.CheckBoxPreference;
import android.preference.ListPreference;
import android.preference.Preference;
import android.preference.Preference.OnPreferenceClickListener;
import android.preference.PreferenceActivity;
import android.preference.PreferenceGroup;
import android.preference.PreferenceScreen;
import android.speech.SpeechRecognizer;
import android.text.AutoText;
import android.text.TextUtils;
import android.text.method.LinkMovementMethod;
import android.util.Log;
import android.widget.TextView;

import java.util.Locale;

public class Settings extends PreferenceActivity
        implements SharedPreferences.OnSharedPreferenceChangeListener,
        DialogInterface.OnDismissListener, OnPreferenceClickListener {
    private static final String TAG = "Settings";

    public static final String PREF_GENERAL_SETTINGS_KEY = "general_settings";
    public static final String PREF_VIBRATE_ON = "vibrate_on";
    public static final String PREF_SOUND_ON = "sound_on";
    public static final String PREF_POPUP_ON = "popup_on";
    public static final String PREF_RECORRECTION_ENABLED = "recorrection_enabled";
    public static final String PREF_AUTO_CAP = "auto_cap";
    public static final String PREF_SETTINGS_KEY = "settings_key";
    public static final String PREF_VOICE_SETTINGS_KEY = "voice_mode";
    public static final String PREF_INPUT_LANGUAGE = "input_language";
    public static final String PREF_SELECTED_LANGUAGES = "selected_languages";
    public static final String PREF_SUBTYPES = "subtype_settings";

    public static final String PREF_PREDICTION_SETTINGS_KEY = "prediction_settings";
    public static final String PREF_QUICK_FIXES = "quick_fixes";
    public static final String PREF_SHOW_SUGGESTIONS_SETTING = "show_suggestions_setting";
    public static final String PREF_AUTO_CORRECTION_THRESHOLD = "auto_correction_threshold";
    public static final String PREF_BIGRAM_SUGGESTIONS = "bigram_suggestion";

    public static final String PREF_USABILITY_STUDY_MODE = "usability_study_mode";

    // Dialog ids
    private static final int VOICE_INPUT_CONFIRM_DIALOG = 0;

    private PreferenceScreen mInputLanguageSelection;
    private CheckBoxPreference mQuickFixes;
    private ListPreference mVoicePreference;
    private ListPreference mSettingsKeyPreference;
    private ListPreference mShowCorrectionSuggestionsPreference;
    private ListPreference mAutoCorrectionThreshold;
    private CheckBoxPreference mBigramSuggestion;
    private boolean mVoiceOn;

    private AlertDialog mDialog;

    private VoiceProxy.VoiceLoggerWrapper mVoiceLogger;

    private boolean mOkClicked = false;
    private String mVoiceModeOff;

    private void ensureConsistencyOfAutoCorrectionSettings() {
        final String autoCorrectionOff = getResources().getString(
                R.string.auto_correction_threshold_mode_index_off);
        final String currentSetting = mAutoCorrectionThreshold.getValue();
        mBigramSuggestion.setEnabled(!currentSetting.equals(autoCorrectionOff));
    }

    @Override
    protected void onCreate(Bundle icicle) {
        super.onCreate(icicle);
        addPreferencesFromResource(R.xml.prefs);
        mInputLanguageSelection = (PreferenceScreen) findPreference(PREF_SUBTYPES);
        mInputLanguageSelection.setOnPreferenceClickListener(this);
        mQuickFixes = (CheckBoxPreference) findPreference(PREF_QUICK_FIXES);
        mVoicePreference = (ListPreference) findPreference(PREF_VOICE_SETTINGS_KEY);
        mSettingsKeyPreference = (ListPreference) findPreference(PREF_SETTINGS_KEY);
        mShowCorrectionSuggestionsPreference =
                (ListPreference) findPreference(PREF_SHOW_SUGGESTIONS_SETTING);
        SharedPreferences prefs = getPreferenceManager().getSharedPreferences();
        prefs.registerOnSharedPreferenceChangeListener(this);

        mVoiceModeOff = getString(R.string.voice_mode_off);
        mVoiceOn = !(prefs.getString(PREF_VOICE_SETTINGS_KEY, mVoiceModeOff)
                .equals(mVoiceModeOff));
        mVoiceLogger = VoiceProxy.VoiceLoggerWrapper.getInstance(this);

        mAutoCorrectionThreshold = (ListPreference) findPreference(PREF_AUTO_CORRECTION_THRESHOLD);
        mBigramSuggestion = (CheckBoxPreference) findPreference(PREF_BIGRAM_SUGGESTIONS);
        ensureConsistencyOfAutoCorrectionSettings();

        final PreferenceGroup generalSettings =
                (PreferenceGroup) findPreference(PREF_GENERAL_SETTINGS_KEY);
        final PreferenceGroup textCorrectionGroup =
                (PreferenceGroup) findPreference(PREF_PREDICTION_SETTINGS_KEY);

        final boolean showSettingsKeyOption = getResources().getBoolean(
                R.bool.config_enable_show_settings_key_option);
        if (!showSettingsKeyOption) {
            generalSettings.removePreference(mSettingsKeyPreference);
        }

        final boolean showVoiceKeyOption = getResources().getBoolean(
                R.bool.config_enable_show_voice_key_option);
        if (!showVoiceKeyOption) {
            generalSettings.removePreference(mVoicePreference);
        }

<<<<<<< HEAD
        Vibrator vibrator = (Vibrator) getSystemService(VIBRATOR_SERVICE);
        if (vibrator == null
        // @@@    || !vibrator.hasVibrator()
        ) {
=======
        if (!VibratorCompatWrapper.getInstance(this).hasVibrator()) {
>>>>>>> f1a81f5e
            generalSettings.removePreference(findPreference(PREF_VIBRATE_ON));
        }

        final boolean showSubtypeSettings = getResources().getBoolean(
                R.bool.config_enable_show_subtype_settings);
        if (!showSubtypeSettings) {
            generalSettings.removePreference(findPreference(PREF_SUBTYPES));
        }

        final boolean showPopupOption = getResources().getBoolean(
                R.bool.config_enable_show_popup_on_keypress_option);
        if (!showPopupOption) {
            generalSettings.removePreference(findPreference(PREF_POPUP_ON));
        }

        final boolean showRecorrectionOption = getResources().getBoolean(
                R.bool.config_enable_show_recorrection_option);
        if (!showRecorrectionOption) {
            generalSettings.removePreference(findPreference(PREF_RECORRECTION_ENABLED));
        }

        final boolean showQuickFixesOption = getResources().getBoolean(
                R.bool.config_enable_quick_fixes_option);
        if (!showQuickFixesOption) {
            textCorrectionGroup.removePreference(findPreference(PREF_QUICK_FIXES));
        }

        final boolean showBigramSuggestionsOption = getResources().getBoolean(
                R.bool.config_enable_bigram_suggestions_option);
        if (!showBigramSuggestionsOption) {
            textCorrectionGroup.removePreference(findPreference(PREF_BIGRAM_SUGGESTIONS));
        }

        final boolean showUsabilityModeStudyOption = getResources().getBoolean(
                R.bool.config_enable_usability_study_mode_option);
        if (!showUsabilityModeStudyOption) {
            getPreferenceScreen().removePreference(findPreference(PREF_USABILITY_STUDY_MODE));
        }
    }

    @Override
    protected void onResume() {
        super.onResume();
        int autoTextSize = AutoText.getSize(getListView());
        if (autoTextSize < 1) {
            ((PreferenceGroup) findPreference(PREF_PREDICTION_SETTINGS_KEY))
                    .removePreference(mQuickFixes);
        }
        if (!VoiceProxy.VOICE_INSTALLED
                || !SpeechRecognizer.isRecognitionAvailable(this)) {
            getPreferenceScreen().removePreference(mVoicePreference);
        } else {
            updateVoiceModeSummary();
        }
        updateSettingsKeySummary();
        updateShowCorrectionSuggestionsSummary();
    }

    @Override
    protected void onDestroy() {
        getPreferenceManager().getSharedPreferences().unregisterOnSharedPreferenceChangeListener(
                this);
        super.onDestroy();
    }

    @Override
    public void onSharedPreferenceChanged(SharedPreferences prefs, String key) {
        (new BackupManager(this)).dataChanged();
        // If turning on voice input, show dialog
        if (key.equals(PREF_VOICE_SETTINGS_KEY) && !mVoiceOn) {
            if (!prefs.getString(PREF_VOICE_SETTINGS_KEY, mVoiceModeOff)
                    .equals(mVoiceModeOff)) {
                showVoiceConfirmation();
            }
        }
        ensureConsistencyOfAutoCorrectionSettings();
        mVoiceOn = !(prefs.getString(PREF_VOICE_SETTINGS_KEY, mVoiceModeOff)
                .equals(mVoiceModeOff));
        updateVoiceModeSummary();
        updateSettingsKeySummary();
        updateShowCorrectionSuggestionsSummary();
    }

    @Override
    public boolean onPreferenceClick(Preference pref) {
        if (pref == mInputLanguageSelection) {
            startActivity(CompatUtils.getInputLanguageSelectionIntent(
                    Utils.getInputMethodId(InputMethodManagerCompatWrapper.getInstance(this),
                            getApplicationInfo().packageName), 0));
            return true;
        }
        return false;
    }

    private void updateShowCorrectionSuggestionsSummary() {
        mShowCorrectionSuggestionsPreference.setSummary(
                getResources().getStringArray(R.array.prefs_suggestion_visibilities)
                [mShowCorrectionSuggestionsPreference.findIndexOfValue(
                        mShowCorrectionSuggestionsPreference.getValue())]);
    }

    private void updateSettingsKeySummary() {
        mSettingsKeyPreference.setSummary(
                getResources().getStringArray(R.array.settings_key_modes)
                [mSettingsKeyPreference.findIndexOfValue(mSettingsKeyPreference.getValue())]);
    }

    private void showVoiceConfirmation() {
        mOkClicked = false;
        showDialog(VOICE_INPUT_CONFIRM_DIALOG);
        // Make URL in the dialog message clickable
        if (mDialog != null) {
            TextView textView = (TextView) mDialog.findViewById(android.R.id.message);
            if (textView != null) {
                textView.setMovementMethod(LinkMovementMethod.getInstance());
            }
        }
    }

    private void updateVoiceModeSummary() {
        mVoicePreference.setSummary(
                getResources().getStringArray(R.array.voice_input_modes_summary)
                [mVoicePreference.findIndexOfValue(mVoicePreference.getValue())]);
    }

    @Override
    protected Dialog onCreateDialog(int id) {
        switch (id) {
            case VOICE_INPUT_CONFIRM_DIALOG:
                DialogInterface.OnClickListener listener = new DialogInterface.OnClickListener() {
                    @Override
                    public void onClick(DialogInterface dialog, int whichButton) {
                        if (whichButton == DialogInterface.BUTTON_NEGATIVE) {
                            mVoicePreference.setValue(mVoiceModeOff);
                            mVoiceLogger.settingsWarningDialogCancel();
                        } else if (whichButton == DialogInterface.BUTTON_POSITIVE) {
                            mOkClicked = true;
                            mVoiceLogger.settingsWarningDialogOk();
                        }
                        updateVoicePreference();
                    }
                };
                AlertDialog.Builder builder = new AlertDialog.Builder(this)
                        .setTitle(R.string.voice_warning_title)
                        .setPositiveButton(android.R.string.ok, listener)
                        .setNegativeButton(android.R.string.cancel, listener);

                // Get the current list of supported locales and check the current locale against
                // that list, to decide whether to put a warning that voice input will not work in
                // the current language as part of the pop-up confirmation dialog.
                boolean localeSupported = SubtypeSwitcher.getInstance().isVoiceSupported(
                        Locale.getDefault().toString());

                final CharSequence message;
                if (localeSupported) {
                    message = TextUtils.concat(
                            getText(R.string.voice_warning_may_not_understand), "\n\n",
                                    getText(R.string.voice_hint_dialog_message));
                } else {
                    message = TextUtils.concat(
                            getText(R.string.voice_warning_locale_not_supported), "\n\n",
                                    getText(R.string.voice_warning_may_not_understand), "\n\n",
                                            getText(R.string.voice_hint_dialog_message));
                }
                builder.setMessage(message);
                AlertDialog dialog = builder.create();
                mDialog = dialog;
                dialog.setOnDismissListener(this);
                mVoiceLogger.settingsWarningDialogShown();
                return dialog;
            default:
                Log.e(TAG, "unknown dialog " + id);
                return null;
        }
    }

    @Override
    public void onDismiss(DialogInterface dialog) {
        mVoiceLogger.settingsWarningDialogDismissed();
        if (!mOkClicked) {
            // This assumes that onPreferenceClick gets called first, and this if the user
            // agreed after the warning, we set the mOkClicked value to true.
            mVoicePreference.setValue(mVoiceModeOff);
        }
    }

    private void updateVoicePreference() {
        boolean isChecked = !mVoicePreference.getValue().equals(mVoiceModeOff);
        mVoiceLogger.voiceInputSettingEnabled(isChecked);
    }
}<|MERGE_RESOLUTION|>--- conflicted
+++ resolved
@@ -134,14 +134,7 @@
             generalSettings.removePreference(mVoicePreference);
         }
 
-<<<<<<< HEAD
-        Vibrator vibrator = (Vibrator) getSystemService(VIBRATOR_SERVICE);
-        if (vibrator == null
-        // @@@    || !vibrator.hasVibrator()
-        ) {
-=======
         if (!VibratorCompatWrapper.getInstance(this).hasVibrator()) {
->>>>>>> f1a81f5e
             generalSettings.removePreference(findPreference(PREF_VIBRATE_ON));
         }
 
