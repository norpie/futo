--- conflicted
+++ resolved
@@ -132,16 +132,10 @@
         }
 
         Vibrator vibrator = (Vibrator) getSystemService(VIBRATOR_SERVICE);
-<<<<<<< HEAD
         if (vibrator == null
         // @@@    || !vibrator.hasVibrator()
         ) {
-            getPreferenceScreen().removePreference(
-                    getPreferenceScreen().findPreference(PREF_VIBRATE_ON));
-=======
-        if (vibrator == null || !vibrator.hasVibrator()) {
             generalSettings.removePreference(findPreference(PREF_VIBRATE_ON));
->>>>>>> 86497c88
         }
 
         final boolean showSubtypeSettings = getResources().getBoolean(
