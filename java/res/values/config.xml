<?xml version="1.0" encoding="utf-8"?>
<!--
/*
**
** Copyright 2010, The Android Open Source Project
**
** Licensed under the Apache License, Version 2.0 (the "License");
** you may not use this file except in compliance with the License.
** You may obtain a copy of the License at
**
**     http://www.apache.org/licenses/LICENSE-2.0
**
** Unless required by applicable law or agreed to in writing, software
** distributed under the License is distributed on an "AS IS" BASIS,
** WITHOUT WARRANTIES OR CONDITIONS OF ANY KIND, either express or implied.
** See the License for the specific language governing permissions and
** limitations under the License.
*/
-->

<resources>
    <integer name="config_delay_before_preview">0</integer>
    <integer name="config_delay_after_preview">10</integer>
    <integer name="config_preview_fadein_anim_time">0</integer>
    <integer name="config_preview_fadeout_anim_time">90</integer>
    <integer name="config_mini_keyboard_fadein_anim_time">0</integer>
    <integer name="config_mini_keyboard_fadeout_anim_time">100</integer>
<<<<<<< HEAD
    <string-array name="auto_complete_threshold_values">
        <!-- Off, When auto completing setting is Off, this value is not used. -->
        <item></item>
        <!-- Modest : Suggestion whose normalized score is greater than this value
             will be subject to auto-completion. -->
        <item>0.22</item>
        <!-- Aggressive : Suggestion whose normalized score is greater than this value
             will be subject to auto-completion. -->
        <item>0</item>
    </string-array>
=======
    <integer name="config_delay_before_key_repeat_start">400</integer>
    <integer name="config_key_repeat_interval">50</integer>
    <integer name="config_long_press_key_timeout">400</integer>
    <integer name="config_multi_tap_key_timeout">800</integer>
>>>>>>> 23d50bfb
</resources><|MERGE_RESOLUTION|>--- conflicted
+++ resolved
@@ -25,7 +25,10 @@
     <integer name="config_preview_fadeout_anim_time">90</integer>
     <integer name="config_mini_keyboard_fadein_anim_time">0</integer>
     <integer name="config_mini_keyboard_fadeout_anim_time">100</integer>
-<<<<<<< HEAD
+    <integer name="config_delay_before_key_repeat_start">400</integer>
+    <integer name="config_key_repeat_interval">50</integer>
+    <integer name="config_long_press_key_timeout">400</integer>
+    <integer name="config_multi_tap_key_timeout">800</integer>
     <string-array name="auto_complete_threshold_values">
         <!-- Off, When auto completing setting is Off, this value is not used. -->
         <item></item>
@@ -36,10 +39,4 @@
              will be subject to auto-completion. -->
         <item>0</item>
     </string-array>
-=======
-    <integer name="config_delay_before_key_repeat_start">400</integer>
-    <integer name="config_key_repeat_interval">50</integer>
-    <integer name="config_long_press_key_timeout">400</integer>
-    <integer name="config_multi_tap_key_timeout">800</integer>
->>>>>>> 23d50bfb
 </resources>