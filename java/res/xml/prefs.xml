<?xml version="1.0" encoding="utf-8"?>
<!-- Copyright (C) 2008 The Android Open Source Project

     Licensed under the Apache License, Version 2.0 (the "License");
     you may not use this file except in compliance with the License.
     You may obtain a copy of the License at
  
          http://www.apache.org/licenses/LICENSE-2.0
  
     Unless required by applicable law or agreed to in writing, software
     distributed under the License is distributed on an "AS IS" BASIS,
     WITHOUT WARRANTIES OR CONDITIONS OF ANY KIND, either express or implied.
     See the License for the specific language governing permissions and
     limitations under the License.
-->

<PreferenceScreen xmlns:android="http://schemas.android.com/apk/res/android"
        android:title="@string/english_ime_settings"
        android:key="english_ime_settings">

    <CheckBoxPreference
            android:key="vibrate_on"
            android:title="@string/vibrate_on_keypress"
            android:persistent="true"
            />

    <CheckBoxPreference
            android:key="sound_on"
            android:title="@string/sound_on_keypress"
            android:persistent="true" 
            />

    <CheckBoxPreference
            android:key="popup_on"
            android:title="@string/popup_on_keypress"
            android:persistent="true"
            android:defaultValue="@bool/config_default_popup_preview"
            />

    <CheckBoxPreference
            android:key="recorrection_enabled"
            android:title="@string/prefs_enable_recorrection"
            android:summary="@string/prefs_enable_recorrection_summary"
            android:persistent="true"
            android:defaultValue="@bool/default_recorrection_enabled"
            />

    <CheckBoxPreference
            android:key="auto_cap"
            android:title="@string/auto_cap"
            android:persistent="true"
            android:defaultValue="true"
            />

<<<<<<< HEAD
    <CheckBoxPreference
            android:key="enable_logging"
            android:title="@string/prefs_enable_log"
            android:summary="@string/prefs_description_log"
            android:persistent="true"
            android:defaultValue="true"
            />

=======
>>>>>>> bfe2b534
    <ListPreference
            android:key="settings_key"
            android:title="@string/prefs_settings_key"
            android:persistent="true"
            android:entryValues="@array/settings_key_modes_values"
            android:entries="@array/settings_key_modes"
            android:defaultValue="@string/settings_key_mode_auto"
            />

    <ListPreference
            android:key="voice_mode"
            android:title="@string/voice_input"
            android:persistent="true"
            android:entryValues="@array/voice_input_modes_values"
            android:entries="@array/voice_input_modes"
            android:defaultValue="@string/voice_mode_main"
            />

<<<<<<< HEAD
    <ListPreference
            android:key="pref_keyboard_layout_20100902"
            android:title="@string/keyboard_layout"
            android:persistent="true"
            android:entryValues="@array/keyboard_layout_modes_values"
            android:entries="@array/keyboard_layout_modes"
            android:defaultValue="4"
            />

=======
    <!-- TODO: Filter subtypes by IME in SubtypeEnabler -->
    <!-- TODO: Maybe use this only for phone? -->
>>>>>>> bfe2b534
    <PreferenceScreen
            android:key="subtype_settings"
            android:title="@string/language_selection_title"
            android:summary="@string/language_selection_summary">
        <intent
                android:action="android.settings.INPUT_METHOD_AND_SUBTYPE_ENABLER"/>
    </PreferenceScreen>

    <PreferenceCategory
            android:title="@string/prediction_category"
            android:key="prediction_settings">

        <CheckBoxPreference
            android:key="quick_fixes"
            android:title="@string/quick_fixes"
            android:summary="@string/quick_fixes_summary"
            android:persistent="true"
            android:defaultValue="true"
            />

        <ListPreference
            android:key="show_suggestions_setting"
            android:summary="@string/prefs_show_suggestions_summary"
            android:title="@string/prefs_show_suggestions"
            android:persistent="true"
            android:entryValues="@array/prefs_suggestion_visibility_values"
            android:entries="@array/prefs_suggestion_visibilities"
            android:defaultValue="@string/prefs_suggestion_visibility_default_value"
            />

        <ListPreference
            android:key="auto_correction_threshold"
            android:title="@string/auto_correction"
            android:summary="@string/auto_correction_summary"
            android:persistent="true"
            android:entryValues="@array/auto_correction_threshold_mode_indexes"
            android:entries="@array/auto_correction_threshold_modes"
            android:defaultValue="@string/auto_correction_threshold_mode_index_modest"
            />

        <CheckBoxPreference
            android:key="bigram_suggestion"
            android:title="@string/bigram_suggestion"
            android:summary="@string/bigram_suggestion_summary"
            android:persistent="true"
            android:defaultValue="true"
            />
    </PreferenceCategory>

    <CheckBoxPreference
            android:key="usability_study_mode"
            android:title="@string/prefs_usability_study_mode"
            android:persistent="true"
            android:defaultValue="false"
            />

    <CheckBoxPreference
            android:key="debug_mode"
            android:title="Debug Mode"
            android:persistent="true"
            android:defaultValue="false"
            />

</PreferenceScreen><|MERGE_RESOLUTION|>--- conflicted
+++ resolved
@@ -52,17 +52,6 @@
             android:defaultValue="true"
             />
 
-<<<<<<< HEAD
-    <CheckBoxPreference
-            android:key="enable_logging"
-            android:title="@string/prefs_enable_log"
-            android:summary="@string/prefs_description_log"
-            android:persistent="true"
-            android:defaultValue="true"
-            />
-
-=======
->>>>>>> bfe2b534
     <ListPreference
             android:key="settings_key"
             android:title="@string/prefs_settings_key"
@@ -81,20 +70,6 @@
             android:defaultValue="@string/voice_mode_main"
             />
 
-<<<<<<< HEAD
-    <ListPreference
-            android:key="pref_keyboard_layout_20100902"
-            android:title="@string/keyboard_layout"
-            android:persistent="true"
-            android:entryValues="@array/keyboard_layout_modes_values"
-            android:entries="@array/keyboard_layout_modes"
-            android:defaultValue="4"
-            />
-
-=======
-    <!-- TODO: Filter subtypes by IME in SubtypeEnabler -->
-    <!-- TODO: Maybe use this only for phone? -->
->>>>>>> bfe2b534
     <PreferenceScreen
             android:key="subtype_settings"
             android:title="@string/language_selection_title"
